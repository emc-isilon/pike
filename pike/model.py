--- conflicted
+++ resolved
@@ -1127,7 +1127,6 @@
 
         return res
 
-<<<<<<< HEAD
     def resume_key(self, file):
         smb_req = self.request(obj=file.tree)
         ioctl_req = smb2.IoctlRequest(smb_req)
@@ -1163,7 +1162,7 @@
             chunk.length = length
 
         return self.connection.transceive(smb_req.parent)[0]
-=======
+
     def set_symlink(self, file, target_name, flags):
         smb_req = self.request(obj=file.tree)
         ioctl_req = smb2.IoctlRequest(smb_req)
@@ -1190,7 +1189,6 @@
         res = self.connection.transceive(smb_req.parent)[0]
 
         return res
->>>>>>> 153c358b
 
     def frame(self):
         return self.connection.frame()
